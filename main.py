--- conflicted
+++ resolved
@@ -42,13 +42,8 @@
     id: int
     name: str
     description: str
-<<<<<<< HEAD
-    image: str
-    clothes: list[Cloth]
-=======
     image: int
     clothes: List[int]
->>>>>>> 91737f04
 
 
 class ImageData(BaseModel):
